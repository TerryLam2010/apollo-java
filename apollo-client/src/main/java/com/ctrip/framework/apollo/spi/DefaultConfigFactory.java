--- conflicted
+++ resolved
@@ -121,17 +121,11 @@
     return null;
   }
 
-<<<<<<< HEAD
   ConfigRepository createConfigRepository(String appId, String namespace) {
-    if (m_configUtil.isPropertyFileCacheEnabled()) {
-      return createLocalConfigRepository(appId, namespace);
-=======
-  ConfigRepository createConfigRepository(String namespace) {
     if (m_configUtil.isPropertyKubernetesCacheEnabled()) {
       return createConfigMapConfigRepository(namespace);
     } else if (m_configUtil.isPropertyFileCacheEnabled()) {
-      return createLocalConfigRepository(namespace);
->>>>>>> 67eb866a
+      return createLocalConfigRepository(appId, namespace);
     }
     return createRemoteConfigRepository(appId, namespace);
   }
@@ -153,10 +147,6 @@
     return new LocalFileConfigRepository(appId, namespace, createRemoteConfigRepository(appId, namespace));
   }
 
-<<<<<<< HEAD
-  RemoteConfigRepository createRemoteConfigRepository(String appId, String namespace) {
-    return new RemoteConfigRepository(appId, namespace);
-=======
   /**
    * Creates a Kubernetes config map repository for a given namespace
    * @param namespace the namespace of the repository
@@ -165,10 +155,8 @@
   private ConfigRepository createConfigMapConfigRepository(String namespace) {
     return new K8sConfigMapConfigRepository(namespace, createLocalConfigRepository(namespace));
   }
-
-  RemoteConfigRepository createRemoteConfigRepository(String namespace) {
-    return new RemoteConfigRepository(namespace);
->>>>>>> 67eb866a
+  RemoteConfigRepository createRemoteConfigRepository(String appId, String namespace) {
+    return new RemoteConfigRepository(appId, namespace);
   }
 
   PropertiesCompatibleFileConfigRepository createPropertiesCompatibleFileConfigRepository(
